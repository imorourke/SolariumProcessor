use crate::messages::{ThreadToUi, UiToThread};
use cbuoy::CodeGenerationOptions;
use eframe::egui::{
    self, CentralPanel, Context, Grid, Id, MenuBar, ScrollArea, Slider, TextBuffer, TextEdit,
};
use jib::cpu::RegisterManager;
use jib_asm::{AssemblerOutput, InstructionList};
<<<<<<< HEAD
use std::{sync::LazyLock, time::Duration};
=======
use std::{path::PathBuf, sync::LazyLock, thread::JoinHandle, time::Duration};
>>>>>>> cbfa62fa

#[derive(Debug, Default, Clone, Copy, PartialEq, Eq)]
struct ProgramCounterView {
    pc: u32,
    val: u32,
}

impl ProgramCounterView {
    fn get_instruction_string(&self) -> String {
        static INSTRUCTIONS: LazyLock<InstructionList> = LazyLock::new(InstructionList::default);

        if let Some(disp_val) = INSTRUCTIONS.get_display_inst(self.val.into()) {
            disp_val
        } else {
            "??".into()
        }
    }
}

#[derive(Debug, Clone)]
struct MemoryViewWindow {
    base: u32,
    base_str: String,
    values: [Option<u8>; Self::SIZE],
    memory_id: Id,
    shown: bool,
}

impl MemoryViewWindow {
    const COLUMNS: usize = 8;
    const ROWS: usize = 6;
    const SIZE: usize = MemoryViewWindow::COLUMNS * MemoryViewWindow::ROWS;

    fn new(id: usize) -> Self {
        Self {
            base: 0,
            base_str: "0".into(),
            values: [None; Self::SIZE],
            memory_id: Id::from(format!("mem{id}")),
            shown: true,
        }
    }

    fn draw(&mut self, ctx: &Context) {
        let mut opened = self.shown;
        egui::Window::new("Memory")
            .open(&mut opened)
            .resizable(false)
            .id(self.memory_id)
            .show(ctx, |ui| {
                ui.label("Base Address");
                if ui
                    .text_edit_singleline(&mut self.base_str)
                    .on_hover_text_at_pointer("The base address for the memory view")
                    .lost_focus()
                {
                    if let Some(rest) = self.base_str.strip_prefix("0x")
                        && let Ok(num) = u32::from_str_radix(rest, 16)
                    {
                        self.base = num;
                    } else if let Ok(num) = self.base_str.parse::<u32>() {
                        self.base = num;
                    }

                    self.base_str = format!("{:#x}", self.base);
                }
                Grid::new("memory_view")
                    .striped(true)
                    .num_columns(Self::COLUMNS)
                    .show(ui, |ui| {
                        for (i, v) in self.values.iter().enumerate() {
                            if i % MemoryViewWindow::COLUMNS == 0 {
                                if i > 0 {
                                    ui.end_row();
                                }

                                ui.label(format!("{:#010x}", self.base + i as u32));
                            }

                            if let Some(b) = v {
                                ui.label(format!("{b:02x}"));
                            } else {
                                ui.label("??");
                            }
                        }
                    });
            });
        self.shown = opened;
    }
}

pub struct VisualJib {
    log_serial: String,
    log_text: String,
    text_serial_input: String,
    cpu_run_requested: bool,
    #[cfg(not(target_arch = "wasm32"))]
    cpu_thread: Option<std::thread::JoinHandle<()>>,
    #[cfg(target_arch = "wasm32")]
    cpu_state: crate::cpu_thread::CpuState,
    tx_ui: std::sync::mpsc::Sender<UiToThread>,
    tx_thread: std::sync::mpsc::Sender<ThreadToUi>,
    rx_ui: std::sync::mpsc::Receiver<ThreadToUi>,
    tx_window: std::sync::mpsc::Sender<CodeWindowAction>,
    rx_window: std::sync::mpsc::Receiver<CodeWindowAction>,
    registers: RegisterManager,
    program_counter: ProgramCounterView,
    current_cpu_speed: i32,
    last_cpu_speed: i32,
    code_windows: Vec<CodeWindow>,
    code_window_id: usize,
    memory_windows: Vec<MemoryViewWindow>,
    memory_window_id: usize,
}

impl Default for VisualJib {
    fn default() -> Self {
        let (tx_ui, rx_thread) = std::sync::mpsc::channel::<UiToThread>();
        let (tx_thread, rx_ui) = std::sync::mpsc::channel::<ThreadToUi>();
        let tx_thread_local = tx_thread.clone();

        let t = std::thread::spawn(move || crate::cpu_thread::cpu_thread(rx_thread, tx_thread));

        let (tx_window, rx_window) = std::sync::mpsc::channel::<CodeWindowAction>();

        Self {
            cpu_run_requested: false,
            cpu_thread: Some(t),
            log_serial: String::default(),
            log_text: String::default(),
            text_serial_input: String::default(),
            tx_ui,
            rx_ui,
            tx_thread: tx_thread_local,
            tx_window,
            rx_window,
            registers: RegisterManager::default(),
            program_counter: ProgramCounterView::default(),
            current_cpu_speed: Self::SPEED_MAX / 2,
            last_cpu_speed: 0,
            code_windows: Vec::new(),
            code_window_id: 0,
            memory_windows: Vec::new(),
            memory_window_id: 0,
        }
    }
}

impl VisualJib {
<<<<<<< HEAD
    #[cfg(not(target_arch = "wasm32"))]
=======
    const SPEED_MIN: i32 = 1;
    const SPEED_MAX: i32 = 100;

>>>>>>> cbfa62fa
    pub fn name() -> &'static str {
        "V/Jib"
    }

    fn read_cpu_responses(&mut self) {
        while let Ok(msg) = self.rx_ui.try_recv() {
            match msg {
                ThreadToUi::ProcessorReset => {
                    self.log_serial.clear();
                }
                ThreadToUi::RegisterState(regs) => {
                    self.registers = *regs;
                }
                ThreadToUi::ProgramCounterValue(pc, val) => {
                    self.program_counter.pc = pc;
                    self.program_counter.val = val;
                }
                ThreadToUi::LogMessage(msg) => {
                    if !self.log_text.is_empty() {
                        self.log_text = format!("{}\n{}", self.log_text, msg);
                    } else {
                        self.log_text = msg;
                    }
                }
                ThreadToUi::SerialOutput(msg) => {
                    self.log_serial = format!("{}{}", self.log_serial, msg);
                }
                ThreadToUi::ResponseMemory(base, vals) => {
                    for mem in self.memory_windows.iter_mut() {
                        if mem.base == base {
                            for (i, v) in mem.values.iter_mut().enumerate() {
                                if i < vals.len() {
                                    *v = Some(vals[i]);
                                } else {
                                    *v = None;
                                }
                            }
                        }
                    }
                }
                ThreadToUi::CpuRunning(running) => self.cpu_run_requested = running,
                ThreadToUi::ThreadExit => std::process::exit(1),
            };

            #[cfg(target_arch = "wasm32")]
            self.cpu_state.process_messages(false).unwrap();
        }

        for mem in self.memory_windows.iter() {
            self.tx_ui
                .send(UiToThread::RequestMemory(mem.base, mem.values.len() as u32))
                .unwrap();
        }
    }

    #[cfg(not(target_arch = "wasm32"))]
    fn update_interval(&self) -> Option<Duration> {
        Some(Duration::from_millis(if self.cpu_run_requested {
            10
        } else {
            1000
        }))
    }

    #[cfg(target_arch = "wasm32")]
    fn update_interval(&self) -> Option<Duration> {
        Some(Duration::from_millis(if self.cpu_run_requested {
            10
        } else {
            1000
        }))
    }

    fn open_code_window(
        &mut self,
        code_type: CodeWindowType,
        code: String,
        filepath: Option<&'static str>,
    ) {
        self.code_windows.push(CodeWindow::new(
            self.code_window_id,
            self.tx_ui.clone(),
            self.tx_thread.clone(),
            self.tx_window.clone(),
            code,
            code_type,
            filepath,
        ));
        self.code_window_id += 1;
    }

    fn open_memory_window(&mut self) {
        self.memory_windows
            .push(MemoryViewWindow::new(self.memory_window_id));
        self.memory_window_id += 1;
    }
}

<<<<<<< HEAD
impl Default for VisualJib {
    fn default() -> Self {
        let (tx_ui, rx_thread) = std::sync::mpsc::channel::<UiToThread>();
        let (tx_thread, rx_ui) = std::sync::mpsc::channel::<ThreadToUi>();
        let tx_thread_local = tx_thread.clone();
        let (tx_window, rx_window) = std::sync::mpsc::channel::<CodeWindowAction>();

        Self {
            cpu_run_requested: false,
            #[cfg(not(target_arch = "wasm32"))]
            cpu_thread: Some(std::thread::spawn(move || {
                crate::cpu_thread::cpu_thread(rx_thread, tx_thread)
            })),
            log_serial: String::default(),
            log_text: String::default(),
            text_serial_input: String::default(),
            text_debug_location: String::default(),
            #[cfg(target_arch = "wasm32")]
            cpu_state: crate::cpu_thread::CpuState::new(rx_thread, tx_thread).unwrap(),
            tx_ui,
            rx_ui,
            tx_thread: tx_thread_local,
            tx_window,
            rx_window,
            registers: RegisterManager::default(),
            program_counter: ProgramCounterView::default(),
            current_cpu_speed: 0,
            last_cpu_speed: 0,
            code_windows: Vec::new(),
            code_window_id: 0,
            memory_windows: Vec::new(),
            memory_window_id: 0,
        }
    }
}

=======
>>>>>>> cbfa62fa
impl eframe::App for VisualJib {
    fn on_exit(&mut self, _gl: Option<&eframe::glow::Context>) {
        #[cfg(not(target_arch = "wasm32"))]
        if self.tx_ui.send(UiToThread::Exit).is_ok() {
            self.cpu_thread.take().map(|x| x.join());
        } else {
            std::process::exit(1);
        }
    }

    fn update(&mut self, ctx: &egui::Context, _frame: &mut eframe::Frame) {
        self.read_cpu_responses();

        // Remove old windows
        {
            let mut i = 0;
            while i < self.code_windows.len() {
                if !self.code_windows[i].shown {
                    self.code_windows.swap_remove(i);
                } else {
                    i += 1;
                }
            }
        }

        {
            let mut i = 0;
            while i < self.memory_windows.len() {
                if !self.memory_windows[i].shown {
                    self.memory_windows.swap_remove(i);
                } else {
                    i += 1;
                }
            }
        }

        while let Ok(msg) = self.rx_window.try_recv() {
            match msg {
                CodeWindowAction::NewAssemblyWindow(code, filename) => {
                    self.open_code_window(CodeWindowType::Assembly, code, filename);
                }
            }
        }

        CentralPanel::default().show(ctx, |ui| {
            MenuBar::new().ui(ui, |ui| {
                ui.menu_button("File", |ui| {
                    if ui.button("Quit").clicked() {
                        ui.ctx().send_viewport_cmd(egui::ViewportCommand::Close);
                    }
                });

                ui.menu_button("C/Buoy", |ui| {
                    if ui.button("New").clicked() {
                        self.open_code_window(CodeWindowType::Cbuoy, String::new(), None);
                    }

                    ui.menu_button("Examples", |ui| {
                        static CB_CODES: &[(&str, &str, &str)] = &[
                            (
                                "Default",
                                include_str!("../../cbuoy/examples/default.cb"),
                                "default.cb",
                            ),
                            ("OS", include_str!("../../cbuoy/examples/os.cb"), "os.cb"),
                            (
                                "Threading",
                                include_str!("../../cbuoy/examples/threading.cb"),
                                "threading.cb",
                            ),
                            (
                                "kmalloc",
                                include_str!("../../cbuoy/examples/tests/test_kmalloc.cb"),
                                "test/kmalloc.cb",
                            ),
                            (
                                "Structures",
                                include_str!("../../cbuoy/examples/tests/test_struct_ptr.cb"),
                                "test/structures.cb",
                            ),
                        ];

                        for (name, code, path) in CB_CODES.iter().cloned() {
                            if ui.button(name).clicked() {
                                self.open_code_window(
                                    CodeWindowType::Cbuoy,
                                    code.into(),
                                    Some(path),
                                );
                            }
                        }
                    });
                });

                ui.menu_button("J/ASM", |ui| {
                    if ui.button("New").clicked() {
                        self.open_code_window(CodeWindowType::Assembly, String::new(), None);
                    }

                    ui.menu_button("Examples", |ui| {
                        static ASM_CODES: &[(&str, &str, &str)] = &[
                            (
                                "Hello World",
                                include_str!("../../jib-asm/examples/hello_world.jsm"),
                                "hello_world.jsm",
                            ),
                            (
                                "Thread Test",
                                include_str!("../../jib-asm/examples/thread_test.jsm"),
                                "thread_test.jsm",
                            ),
                            (
                                "Serial Echo",
                                include_str!("../../jib-asm/examples/serial_echo.jsm"),
                                "serial_echo.jsm",
                            ),
                            (
                                "Infinite Counter",
                                include_str!("../../jib-asm/examples/infinite_counter.jsm"),
                                "infinite_counter.jsm",
                            ),
                        ];

                        for (name, code, filename) in ASM_CODES.iter().cloned() {
                            if ui.button(name).clicked() {
                                self.open_code_window(
                                    CodeWindowType::Assembly,
                                    code.into(),
                                    Some(filename),
                                );
                            }
                        }
                    });
                });

                ui.menu_button("Memory", |ui| {
                    if ui.button("New View").clicked() {
                        self.open_memory_window();
                    }
                });
            });

            ui.horizontal(|ui| {
                ui.vertical(|ui| {
                    ui.heading("Commands");
                    Grid::new("cpu_commands").show(ui, |ui| {
                        if ui.button("Step").clicked() {
                            self.tx_ui.send(UiToThread::CpuStep).unwrap();
                        }

                        if ui.button("Start").clicked() {
                            self.tx_ui.send(UiToThread::CpuStart).unwrap();
                        }

                        if ui.button("Stop").clicked() {
                            self.tx_ui.send(UiToThread::CpuStop).unwrap();
                        }

                        if ui.button("Reset").clicked() {
                            self.tx_ui.send(UiToThread::CpuReset).unwrap();
                        }

                        if ui.button("IRQ1").clicked() {
                            self.tx_ui.send(UiToThread::CpuIrq(1)).unwrap();
                        }
                    });

                    ui.label("Speed Multiplier");
                    ui.add(
                        Slider::new(
                            &mut self.current_cpu_speed,
                            VisualJib::SPEED_MIN..=VisualJib::SPEED_MAX,
                        )
                        .show_value(true),
                    );

                    if self.current_cpu_speed != self.last_cpu_speed {
                        self.last_cpu_speed = self.current_cpu_speed;
                        self.tx_ui
                            .send(UiToThread::SetMultiplier(self.current_cpu_speed as f64))
                            .unwrap();
                    }

                    ui.heading("CPU Registers");
                    const NUM_COLS: usize = 2;
                    Grid::new("cpu_registers")
                        .striped(true)
                        .num_columns(NUM_COLS)
                        .show(ui, |ui| {
                            const NUM_ROWS: usize = RegisterManager::REGISTER_COUNT / NUM_COLS;

                            for i in 0..NUM_ROWS {
                                ui.label(format!("R{:02}: {:08x}", i, self.registers.registers[i]));
                                ui.label(format!(
                                    "R{:02}: {:08x}",
                                    i + NUM_ROWS,
                                    self.registers.registers[i + NUM_ROWS]
                                ));
                                ui.end_row();
                            }
                        });

                    ui.heading("Program Log");

                    ScrollArea::both().stick_to_bottom(true).show(ui, |ui| {
                        TextEdit::multiline(&mut self.log_text)
                            .code_editor()
                            .cursor_at_end(true)
                            .interactive(false)
                            .clip_text(false)
                            .show(ui);
                    });
                });

                ui.vertical(|ui| {
                    ui.heading("Program Counter");
                    ui.label(format!(
                        "PC[0x{:08x}] = 0x{:08x}",
                        self.program_counter.pc, self.program_counter.val
                    ));
                    ui.label(format!(
                        "Inst: {}",
                        self.program_counter.get_instruction_string()
                    ));

                    ui.heading("Serial Input");
                    const RETURN_KEY: egui::Key = egui::Key::Enter;
                    const RETURN_SHORTCUT: egui::KeyboardShortcut =
                        egui::KeyboardShortcut::new(egui::Modifiers::NONE, RETURN_KEY);
                    if TextEdit::singleline(&mut self.text_serial_input)
                        .desired_width(ui.available_width())
                        .return_key(Some(RETURN_SHORTCUT))
                        .show(ui)
                        .response
                        .lost_focus()
                        && ctx.input(|x| x.key_pressed(RETURN_KEY))
                    {
                        self.tx_ui
                            .send(UiToThread::SerialInput(self.text_serial_input.take()))
                            .unwrap();
                    }

                    ui.heading("Serial Log");
                    ScrollArea::vertical()
                        .id_salt("serial_log")
                        .stick_to_bottom(true)
                        .stick_to_right(true)
                        .show(ui, |ui| {
                            TextEdit::multiline(&mut self.log_serial)
                                .interactive(false)
                                .desired_width(ui.available_width())
                                .show(ui);
                        });
                });

                for w in self.code_windows.iter_mut() {
                    w.draw(ctx)
                }

                for m in self.memory_windows.iter_mut() {
                    m.draw(ctx);
                }
            });
        });

        if let Some(int) = self.update_interval() {
            ctx.request_repaint_after(int);
        }
    }
}

#[derive(Debug, Clone, Copy, Eq, PartialEq)]
enum CodeWindowType {
    Assembly,
    Cbuoy,
}

#[derive(Debug, Clone, Eq, PartialEq)]
enum CodeWindowAction {
    NewAssemblyWindow(String, Option<&'static str>),
}

struct CodeWindow {
    tx_ui: std::sync::mpsc::Sender<UiToThread>,
    tx_thread: std::sync::mpsc::Sender<ThreadToUi>,
    tx_window: std::sync::mpsc::Sender<CodeWindowAction>,
    code: String,
    shown: bool,
    id: String,
    compiled: CodeWindowType,
    filename: Option<&'static str>,
}

impl CodeWindow {
    const CB_NAME: &str = "CB";
    const ASM_NAME: &str = "ASM";

    fn new(
        id: usize,
        tx_ui: std::sync::mpsc::Sender<UiToThread>,
        tx_thread: std::sync::mpsc::Sender<ThreadToUi>,
        tx_window: std::sync::mpsc::Sender<CodeWindowAction>,
        code: String,
        code_type: CodeWindowType,
        filename: Option<&'static str>,
    ) -> Self {
        Self {
            tx_ui,
            tx_thread,
            tx_window,
            code,
            shown: true,
            id: format!(
                "{} {id}{}",
                match code_type {
                    CodeWindowType::Assembly => "ASM",
                    CodeWindowType::Cbuoy => "C/Buoy",
                },
                if let Some(t) = &filename {
                    format!(" ({t})")
                } else {
                    String::new()
                }
            ),
            compiled: code_type,
            filename,
        }
    }

    fn compile_asm(&self) {
        let asm = &self.code;
        match jib_asm::assemble_text(asm.as_str()) {
            Ok(v) => {
                self.tx_ui.send(UiToThread::SetCode(v)).unwrap();
                self.tx_thread
                    .send(ThreadToUi::LogMessage(format!(
                        "{} Successful",
                        Self::ASM_NAME
                    )))
                    .unwrap();
            }
            Err(e) => self
                .tx_thread
                .send(ThreadToUi::LogMessage(format!("{}: {e}", Self::ASM_NAME)))
                .unwrap(),
        }
    }

    fn compile_cbuoy_to_asm(&self) -> Option<AssemblerOutput> {
        let preprocessed = match cbuoy::preprocess_code_as_file(
            &self.code,
            &if let Some(f) = &self.filename {
                PathBuf::from(f)
            } else {
                PathBuf::from("code.cb")
            },
            [].into_iter(),
        ) {
            Ok(val) => val,
            Err(err) => {
                self.tx_thread
                    .send(ThreadToUi::LogMessage(format!(
                        "{} Preprocessor: {err}",
                        Self::CB_NAME
                    )))
                    .unwrap();
                return None;
            }
        };

        let tokens = match preprocessed.tokenize() {
            Ok(val) => val,
            Err(e) => {
                self.tx_thread
                    .send(ThreadToUi::LogMessage(format!(
                        "{}: Tokenize error {e}",
                        Self::CB_NAME
                    )))
                    .unwrap();
                return None;
            }
        };

        let options = CodeGenerationOptions::default();

        match cbuoy::parse(tokens, options).and_then(|x| x.get_assembler()) {
            Ok(tokens) => match jib_asm::assemble_tokens(tokens) {
                Ok(asm) => Some(asm),
                Err(err) => {
                    self.tx_thread
                        .send(ThreadToUi::LogMessage(format!("{}: {err}", Self::CB_NAME)))
                        .unwrap();
                    None
                }
            },
            Err(err) => {
                self.tx_thread
                    .send(ThreadToUi::LogMessage(format!("{}: {err}", Self::CB_NAME)))
                    .unwrap();

                if let Some(t) = &err.token {
                    for l in preprocessed.get_lines().iter() {
                        if l.loc.line == t.get_loc().line
                            && Some(&l.loc.file) == t.get_loc().file.as_ref()
                        {
                            let line = &l.text;

                            let mut err_msg = format!("{} >> {line}\n", l.loc);
                            err_msg += &format!("{}    ", l.loc);
                            for _ in 0..t.get_loc().column {
                                err_msg += " ";
                            }
                            for _ in 0..t.get_value().len() {
                                err_msg += "^";
                            }
                            self.tx_thread
                                .send(ThreadToUi::LogMessage(err_msg))
                                .unwrap();
                            break;
                        }
                    }
                }

                None
            }
        }
    }

    fn compile_cbuoy(&self) {
        if let Some(asm_out) = self.compile_cbuoy_to_asm() {
            self.tx_ui.send(UiToThread::SetCode(asm_out)).unwrap();
            self.tx_thread
                .send(ThreadToUi::LogMessage(format!(
                    "{}: Compile Successful",
                    Self::CB_NAME
                )))
                .unwrap();
        }
    }

    fn draw(&mut self, ctx: &Context) {
        let mut opened = self.shown;

        egui::Window::new(self.id.as_str())
            .resizable(true)
            .open(&mut opened)
            .show(ctx, |ui| {
                if ui
                    .button(match self.compiled {
                        CodeWindowType::Cbuoy => "Compile",
                        CodeWindowType::Assembly => "Assemble",
                    })
                    .clicked()
                {
                    match self.compiled {
                        CodeWindowType::Assembly => self.compile_asm(),
                        CodeWindowType::Cbuoy => self.compile_cbuoy(),
                    };
                }

                if self.compiled == CodeWindowType::Cbuoy
                    && ui.button("Show Assembly").clicked()
                    && let Some(asm_out) = self.compile_cbuoy_to_asm()
                {
                    let asm = format!(
                        "{}\n{}",
                        asm_out.assembly_lines.join("\n"),
                        asm_out.assembly_debug.join("\n")
                    );

                    self.tx_window
                        .send(CodeWindowAction::NewAssemblyWindow(asm, self.filename))
                        .unwrap();
                }

                ScrollArea::vertical().auto_shrink(false).show(ui, |ui| {
                    let text = &mut self.code;
                    ui.add_sized(
                        ui.available_size(),
                        TextEdit::multiline(text)
                            .code_editor()
                            .cursor_at_end(false)
                            .desired_width(ui.available_width())
                            .clip_text(false),
                    );
                });
            });

        self.shown = opened;
    }
}<|MERGE_RESOLUTION|>--- conflicted
+++ resolved
@@ -1,3 +1,4 @@
+use crate::cpu_thread::CpuState;
 use crate::messages::{ThreadToUi, UiToThread};
 use cbuoy::CodeGenerationOptions;
 use eframe::egui::{
@@ -5,11 +6,7 @@
 };
 use jib::cpu::RegisterManager;
 use jib_asm::{AssemblerOutput, InstructionList};
-<<<<<<< HEAD
-use std::{sync::LazyLock, time::Duration};
-=======
-use std::{path::PathBuf, sync::LazyLock, thread::JoinHandle, time::Duration};
->>>>>>> cbfa62fa
+use std::{path::PathBuf, sync::LazyLock, time::Duration};
 
 #[derive(Debug, Default, Clone, Copy, PartialEq, Eq)]
 struct ProgramCounterView {
@@ -109,7 +106,7 @@
     #[cfg(not(target_arch = "wasm32"))]
     cpu_thread: Option<std::thread::JoinHandle<()>>,
     #[cfg(target_arch = "wasm32")]
-    cpu_state: crate::cpu_thread::CpuState,
+    cpu_state: CpuState,
     tx_ui: std::sync::mpsc::Sender<UiToThread>,
     tx_thread: std::sync::mpsc::Sender<ThreadToUi>,
     rx_ui: std::sync::mpsc::Receiver<ThreadToUi>,
@@ -130,17 +127,19 @@
         let (tx_ui, rx_thread) = std::sync::mpsc::channel::<UiToThread>();
         let (tx_thread, rx_ui) = std::sync::mpsc::channel::<ThreadToUi>();
         let tx_thread_local = tx_thread.clone();
-
-        let t = std::thread::spawn(move || crate::cpu_thread::cpu_thread(rx_thread, tx_thread));
-
         let (tx_window, rx_window) = std::sync::mpsc::channel::<CodeWindowAction>();
 
         Self {
             cpu_run_requested: false,
-            cpu_thread: Some(t),
+            #[cfg(not(target_arch = "wasm32"))]
+            cpu_thread: Some(std::thread::spawn(move || {
+                crate::cpu_thread::cpu_thread(rx_thread, tx_thread)
+            })),
             log_serial: String::default(),
             log_text: String::default(),
             text_serial_input: String::default(),
+            #[cfg(target_arch = "wasm32")]
+            cpu_state: CpuState::new(rx_thread, tx_thread).unwrap(),
             tx_ui,
             rx_ui,
             tx_thread: tx_thread_local,
@@ -148,7 +147,7 @@
             rx_window,
             registers: RegisterManager::default(),
             program_counter: ProgramCounterView::default(),
-            current_cpu_speed: Self::SPEED_MAX / 2,
+            current_cpu_speed: 0,
             last_cpu_speed: 0,
             code_windows: Vec::new(),
             code_window_id: 0,
@@ -159,13 +158,10 @@
 }
 
 impl VisualJib {
-<<<<<<< HEAD
-    #[cfg(not(target_arch = "wasm32"))]
-=======
     const SPEED_MIN: i32 = 1;
     const SPEED_MAX: i32 = 100;
 
->>>>>>> cbfa62fa
+    #[cfg(not(target_arch = "wasm32"))]
     pub fn name() -> &'static str {
         "V/Jib"
     }
@@ -207,11 +203,9 @@
                     }
                 }
                 ThreadToUi::CpuRunning(running) => self.cpu_run_requested = running,
+                #[cfg(not(target_arch = "wasm32"))]
                 ThreadToUi::ThreadExit => std::process::exit(1),
             };
-
-            #[cfg(target_arch = "wasm32")]
-            self.cpu_state.process_messages(false).unwrap();
         }
 
         for mem in self.memory_windows.iter() {
@@ -219,21 +213,14 @@
                 .send(UiToThread::RequestMemory(mem.base, mem.values.len() as u32))
                 .unwrap();
         }
-    }
-
-    #[cfg(not(target_arch = "wasm32"))]
+
+        #[cfg(target_arch = "wasm32")]
+        self.cpu_state.process_messages(false).unwrap();
+    }
+
     fn update_interval(&self) -> Option<Duration> {
         Some(Duration::from_millis(if self.cpu_run_requested {
-            10
-        } else {
-            1000
-        }))
-    }
-
-    #[cfg(target_arch = "wasm32")]
-    fn update_interval(&self) -> Option<Duration> {
-        Some(Duration::from_millis(if self.cpu_run_requested {
-            10
+            CpuState::THREAD_LOOP_MS
         } else {
             1000
         }))
@@ -264,45 +251,6 @@
     }
 }
 
-<<<<<<< HEAD
-impl Default for VisualJib {
-    fn default() -> Self {
-        let (tx_ui, rx_thread) = std::sync::mpsc::channel::<UiToThread>();
-        let (tx_thread, rx_ui) = std::sync::mpsc::channel::<ThreadToUi>();
-        let tx_thread_local = tx_thread.clone();
-        let (tx_window, rx_window) = std::sync::mpsc::channel::<CodeWindowAction>();
-
-        Self {
-            cpu_run_requested: false,
-            #[cfg(not(target_arch = "wasm32"))]
-            cpu_thread: Some(std::thread::spawn(move || {
-                crate::cpu_thread::cpu_thread(rx_thread, tx_thread)
-            })),
-            log_serial: String::default(),
-            log_text: String::default(),
-            text_serial_input: String::default(),
-            text_debug_location: String::default(),
-            #[cfg(target_arch = "wasm32")]
-            cpu_state: crate::cpu_thread::CpuState::new(rx_thread, tx_thread).unwrap(),
-            tx_ui,
-            rx_ui,
-            tx_thread: tx_thread_local,
-            tx_window,
-            rx_window,
-            registers: RegisterManager::default(),
-            program_counter: ProgramCounterView::default(),
-            current_cpu_speed: 0,
-            last_cpu_speed: 0,
-            code_windows: Vec::new(),
-            code_window_id: 0,
-            memory_windows: Vec::new(),
-            memory_window_id: 0,
-        }
-    }
-}
-
-=======
->>>>>>> cbfa62fa
 impl eframe::App for VisualJib {
     fn on_exit(&mut self, _gl: Option<&eframe::glow::Context>) {
         #[cfg(not(target_arch = "wasm32"))]
@@ -349,6 +297,7 @@
 
         CentralPanel::default().show(ctx, |ui| {
             MenuBar::new().ui(ui, |ui| {
+                #[cfg(not(target_arch = "wasm32"))]
                 ui.menu_button("File", |ui| {
                     if ui.button("Quit").clicked() {
                         ui.ctx().send_viewport_cmd(egui::ViewportCommand::Close);
